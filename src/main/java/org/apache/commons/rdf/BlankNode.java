--- conflicted
+++ resolved
@@ -1,27 +1,15 @@
 package org.apache.commons.rdf;
 
-<<<<<<< HEAD
-public interface BlankNode extends Resource {
-    /**
-     * Return a label for the blank node.
-     * This is not a serialization/syntax label.
-     * It should be uniquely identifying within this system
-     * but has no uniqueness guarantees other than that.
-     *
-     * Sergio: toString()?
-     */
-    Object getLabel();
-=======
 /**
  * An <a href= "http://www.w3.org/TR/rdf11-concepts/#dfn-blank-node" >RDF-1.1
  * Blank Node</a>, as defined by <a href=
  * "http://www.w3.org/TR/rdf11-concepts/#section-blank-nodes" >RDF-1.1 Concepts
  * and Abstract Syntax</a>, a W3C Recommendation published on 25 February 2014.<br>
- * 
+ * <p/>
  * Note that: <dd>Blank nodes are disjoint from IRIs and literals. Otherwise,
  * the set of possible blank nodes is arbitrary. RDF makes no reference to any
  * internal structure of blank nodes.</dd><br>
- * 
+ * <p/>
  * Also note that: <dd>Blank node identifiers are local identifiers that are
  * used in some concrete RDF syntaxes or RDF store implementations. They are
  * always locally scoped to the file or RDF store, and are not persistent or
@@ -33,47 +21,46 @@
  * to be careful not to create the same blank node from multiple occurrences of
  * the same blank node identifier except in situations where this is supported
  * by the syntax.</dd>
- * 
+ *
  * @see <a href= "http://www.w3.org/TR/rdf11-concepts/#dfn-blank-node" >RDF-1.1
- *      Blank Node</a>
+ * Blank Node</a>
  */
-public interface BlankNode extends BlankNodeOrIRI {
+public interface BlankNode extends Resource {
 
-	/**
-	 * Return a <a href=
-	 * "http://www.w3.org/TR/rdf11-concepts/#dfn-blank-node-identifier">label</a>
-	 * for the blank node. This is not a serialization/syntax label. It should
-	 * be uniquely identifying within the local scope it is created in but has
-	 * no uniqueness guarantees other than that.<br>
-	 * 
-	 * In particular, the existence of two objects of type {@link BlankNode}
-	 * with the same value returned from {@link #getLabel()} are not equivalent
-	 * unless they are known to have been created in the same local scope.<br>
-	 * 
-	 * An example of a local scope may be an instance of a Java Virtual Machine
-	 * (JVM). In the context of a JVM instance, an implementor may support
-	 * insertion and removal of {@link Triple} objects containing Blank Nodes
-	 * without modifying the blank node labels.<br>
-	 * 
-	 * Another example of a local scope may be a <a
-	 * href="http://www.w3.org/TR/rdf11-concepts/#section-rdf-graph">Graph</a>
-	 * or <a
-	 * href="http://www.w3.org/TR/rdf11-concepts/#section-dataset">Dataset</a>
-	 * created from a single document. In this context, an implementor should
-	 * reasonably guarantee that the label returned by getLabel only maps to
-	 * equivalent blank nodes in the same Graph or Dataset, but they may not
-	 * guarantee that it is unique for the JVM instance. In this case, the
-	 * implementor may support a mechanism to provide a mapping for blank nodes
-	 * between Graph or Dataset instances to guarantee their uniqueness.<br>
-	 * 
-	 * If implementors support <a
-	 * href="http://www.w3.org/TR/rdf11-concepts/#section-skolemization"
-	 * >Skolemisation</a>, they may map instances of {@link BlankNode} objects
-	 * to {@link IRI} objects to reduce scoping issues.
-	 * 
-	 * @return A label for the {@link BlankNode}.
-	 */
-	String getLabel();
->>>>>>> f9cc0cc0
+    /**
+     * Return a <a href=
+     * "http://www.w3.org/TR/rdf11-concepts/#dfn-blank-node-identifier">label</a>
+     * for the blank node. This is not a serialization/syntax label. It should
+     * be uniquely identifying within the local scope it is created in but has
+     * no uniqueness guarantees other than that.<br>
+     * <p/>
+     * In particular, the existence of two objects of type {@link BlankNode}
+     * with the same value returned from {@link #getLabel()} are not equivalent
+     * unless they are known to have been created in the same local scope.<br>
+     * <p/>
+     * An example of a local scope may be an instance of a Java Virtual Machine
+     * (JVM). In the context of a JVM instance, an implementor may support
+     * insertion and removal of {@link Triple} objects containing Blank Nodes
+     * without modifying the blank node labels.<br>
+     * <p/>
+     * Another example of a local scope may be a <a
+     * href="http://www.w3.org/TR/rdf11-concepts/#section-rdf-graph">Graph</a>
+     * or <a
+     * href="http://www.w3.org/TR/rdf11-concepts/#section-dataset">Dataset</a>
+     * created from a single document. In this context, an implementor should
+     * reasonably guarantee that the label returned by getLabel only maps to
+     * equivalent blank nodes in the same Graph or Dataset, but they may not
+     * guarantee that it is unique for the JVM instance. In this case, the
+     * implementor may support a mechanism to provide a mapping for blank nodes
+     * between Graph or Dataset instances to guarantee their uniqueness.<br>
+     * <p/>
+     * If implementors support <a
+     * href="http://www.w3.org/TR/rdf11-concepts/#section-skolemization"
+     * >Skolemisation</a>, they may map instances of {@link BlankNode} objects
+     * to {@link IRI} objects to reduce scoping issues.
+     *
+     * @return A label for the {@link BlankNode}.
+     */
+    String getLabel();
 
 }